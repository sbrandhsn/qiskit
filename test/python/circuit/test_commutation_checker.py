--- conflicted
+++ resolved
@@ -62,10 +62,7 @@
         """Check simple commutation relations between gates, experimenting with
         different orders of gates, different orders of qubits, different sets of
         qubits over which gates are defined, and so on."""
-<<<<<<< HEAD
-=======
-
->>>>>>> dff9e812
+
         # should commute
         self.assertTrue(scc.commute(ZGate(), [0], [], CXGate(), [0, 1], []))
         # should not commute
@@ -124,20 +121,12 @@
 
     def test_caching_store_and_lookup_with_non_overlapping_qubits(self):
         """Check that commutations storing and lookup with non-overlapping qubits works as expected."""
-<<<<<<< HEAD
-        cc_lenm = scc.num_cached_entries()
-=======
         scc_lenm = scc.num_cached_entries()
->>>>>>> dff9e812
         self.assertTrue(scc.commute(NewGateCX(), [0, 2], [], CXGate(), [0, 1], []))
         self.assertFalse(scc.commute(NewGateCX(), [0, 1], [], CXGate(), [1, 2], []))
         self.assertTrue(scc.commute(NewGateCX(), [1, 4], [], CXGate(), [1, 6], []))
         self.assertFalse(scc.commute(NewGateCX(), [5, 3], [], CXGate(), [3, 1], []))
-<<<<<<< HEAD
-        self.assertEqual(scc.num_cached_entries(), cc_lenm + 2)
-=======
         self.assertEqual(scc.num_cached_entries(), scc_lenm + 2)
->>>>>>> dff9e812
 
     def test_caching_negative_results(self):
         """Check that hashing negative results in commutativity checker works as expected."""
@@ -155,11 +144,6 @@
         scc.commute(XGate(), [10], [], NewGateCX(), [10, 5], [])
         scc.commute(XGate(), [5], [], NewGateCX(), [5, 7], [])
         self.assertEqual(scc.num_cached_entries(), 1)
-<<<<<<< HEAD
-        self.assertEqual(scc._cache_miss, 1)
-        self.assertEqual(scc._cache_hit, 3)
-=======
->>>>>>> dff9e812
 
     def test_cache_with_param_gates(self):
         """Check commutativity between (non-parameterized) gates with parameters."""
@@ -361,12 +345,6 @@
         scc.clear_cached_commutations()
         self.assertTrue(scc.commute(ZGate(), [0], [], NewGateCX(), [0, 1], []))
         cc2 = pickle.loads(pickle.dumps(scc))
-<<<<<<< HEAD
-        self.assertEqual(cc2.gates, scc.gates)
-        self.assertEqual(cc2._cache_miss, 1)
-        self.assertEqual(cc2._cache_hit, 0)
-=======
->>>>>>> dff9e812
         self.assertEqual(cc2.num_cached_entries(), 1)
         dop1 = DAGOpNode(ZGate(), qargs=[0], cargs=[])
         dop2 = DAGOpNode(NewGateCX(), qargs=[0, 1], cargs=[])
@@ -374,11 +352,6 @@
         dop1 = DAGOpNode(ZGate(), qargs=[0], cargs=[])
         dop2 = DAGOpNode(CXGate(), qargs=[0, 1], cargs=[])
         cc2.commute_nodes(dop1, dop2)
-<<<<<<< HEAD
-        self.assertEqual(cc2._cache_miss, 1)
-        self.assertEqual(cc2._cache_hit, 1)
-=======
->>>>>>> dff9e812
         self.assertEqual(cc2.num_cached_entries(), 1)
 
 
