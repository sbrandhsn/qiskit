# This code is part of Qiskit.
#
# (C) Copyright IBM 2022.
#
# This code is licensed under the Apache License, Version 2.0. You may
# obtain a copy of this license in the LICENSE.txt file in the root directory
# of this source tree or at http://www.apache.org/licenses/LICENSE-2.0.
#
# Any modifications or derivative works of this code must retain this
# copyright notice, and modified files need to carry a notice indicating
# that they have been altered from the originals.

"""Test transpiler passes that deal with linear functions."""

import unittest
<<<<<<< HEAD
from test import combine
=======
>>>>>>> e362da5c
from ddt import ddt

from qiskit import QuantumRegister
from qiskit.circuit import QuantumCircuit, Qubit, Clbit
from qiskit.transpiler.passes.optimization import CollectLinearFunctions
from qiskit.transpiler.passes.synthesis import HighLevelSynthesis, LinearFunctionsToPermutations
from qiskit.circuit.library.generalized_gates import LinearFunction
from qiskit.circuit.library import RealAmplitudes
from qiskit.transpiler import PassManager
from qiskit.quantum_info import Operator
from test import QiskitTestCase  # pylint: disable=wrong-import-order
from test import combine  # pylint: disable=wrong-import-order


@ddt
class TestLinearFunctionsPasses(QiskitTestCase):
    """Tests to verify correctness of the transpiler passes that deal with linear functions:
    the pass that extracts blocks of CX and SWAP gates and replaces these blocks by LinearFunctions,
    the pass that synthesizes LinearFunctions into CX and SWAP gates,
    and the pass that promotes LinearFunctions to Permutations whenever possible.
    """

    # Most of CollectLinearFunctions tests should work correctly both without and with
    # commutativity analysis.

    @combine(do_commutative_analysis=[False, True])
    def test_single_linear_block(self, do_commutative_analysis):
        """Test that when all gates in a circuit are either CX or SWAP,
        we end up with a single LinearFunction."""

        # original circuit
        circuit = QuantumCircuit(4)
        circuit.cx(0, 1)
        circuit.cx(0, 2)
        circuit.cx(0, 3)
        circuit.swap(2, 3)
        circuit.cx(0, 1)
        circuit.cx(0, 3)

        # new circuit with linear functions extracted using transpiler pass
        optimized_circuit = PassManager(
            CollectLinearFunctions(do_commutative_analysis=do_commutative_analysis)
        ).run(circuit)

        # check that this circuit consists of a single LinearFunction
        self.assertIn("linear_function", optimized_circuit.count_ops().keys())
        self.assertEqual(len(optimized_circuit.data), 1)
        inst1 = optimized_circuit.data[0]
        self.assertIsInstance(inst1.operation, LinearFunction)

        # construct a circuit with linear function directly, without the transpiler pass
        expected_circuit = QuantumCircuit(4)
        expected_circuit.append(LinearFunction(circuit), [0, 1, 2, 3])

        # check that we have an equivalent circuit
        self.assertEqual(Operator(optimized_circuit), Operator(expected_circuit))

        # now a circuit with linear functions synthesized
        synthesized_circuit = PassManager(HighLevelSynthesis()).run(optimized_circuit)

        # check that there are no LinearFunctions present in synthesized_circuit
        self.assertNotIn("linear_function", synthesized_circuit.count_ops().keys())

        # check that we have an equivalent circuit
        self.assertEqual(Operator(optimized_circuit), Operator(synthesized_circuit))

    @combine(do_commutative_analysis=[False, True])
    def test_two_linear_blocks(self, do_commutative_analysis):
        """Test that when we have two blocks of linear gates with one nonlinear gate in the middle,
        we end up with two LinearFunctions."""
        # Create a circuit with a nonlinear gate (h) cleanly separating it into two linear blocks.
        qr = QuantumRegister(4)
        circuit1 = QuantumCircuit(qr)
        circuit1.cx(0, 1)
        circuit1.cx(0, 2)
        circuit1.cx(0, 3)
        circuit1.h(3)
        circuit1.swap(2, 3)
        circuit1.cx(1, 2)
        circuit1.cx(0, 1)

        # new circuit with linear functions extracted using transpiler pass
        circuit2 = PassManager(
            CollectLinearFunctions(do_commutative_analysis=do_commutative_analysis)
        ).run(circuit1)

        # We expect to see 3 gates (linear, h, linear)
        self.assertEqual(len(circuit2.data), 3)
        inst1 = circuit2.data[0]
        inst2 = circuit2.data[2]
        self.assertIsInstance(inst1.operation, LinearFunction)
        self.assertIsInstance(inst2.operation, LinearFunction)

        # Check that the first linear function represents the subcircuit before h
        resulting_subcircuit1 = QuantumCircuit(qr)
        resulting_subcircuit1.append(inst1)

        expected_subcircuit1 = QuantumCircuit(qr)
        expected_subcircuit1.cx(0, 1)
        expected_subcircuit1.cx(0, 2)
        expected_subcircuit1.cx(0, 3)

        self.assertEqual(Operator(resulting_subcircuit1), Operator(expected_subcircuit1))

        # Check that the second linear function represents the subcircuit after h
        resulting_subcircuit2 = QuantumCircuit(qr)
        resulting_subcircuit2.append(inst2)

        expected_subcircuit2 = QuantumCircuit(qr)
        expected_subcircuit2.swap(2, 3)
        expected_subcircuit2.cx(1, 2)
        expected_subcircuit2.cx(0, 1)
        self.assertEqual(Operator(resulting_subcircuit2), Operator(expected_subcircuit2))

        # now a circuit with linear functions synthesized
        synthesized_circuit = PassManager(HighLevelSynthesis()).run(circuit2)

        # check that there are no LinearFunctions present in synthesized_circuit
        self.assertNotIn("linear_function", synthesized_circuit.count_ops().keys())

        # check that we have an equivalent circuit
        self.assertEqual(Operator(circuit2), Operator(synthesized_circuit))

    @combine(do_commutative_analysis=[False, True])
    def test_to_permutation(self, do_commutative_analysis):
        """Test that converting linear functions to permutations works correctly."""

        # Original circuit with two linear blocks; the second block happens to be
        # a permutation
        circuit1 = QuantumCircuit(4)
        circuit1.cx(0, 1)
        circuit1.cx(0, 2)
        circuit1.cx(0, 3)
        circuit1.h(3)
        circuit1.swap(2, 3)
        circuit1.cx(1, 2)
        circuit1.cx(2, 1)
        circuit1.cx(1, 2)

        # new circuit with linear functions extracted
        circuit2 = PassManager(
            CollectLinearFunctions(do_commutative_analysis=do_commutative_analysis)
        ).run(circuit1)

        # check that we have two blocks of linear functions
        self.assertEqual(circuit2.count_ops()["linear_function"], 2)

        # new circuit with linear functions converted to permutations
        # (the first linear function should not be converted, the second should)
        circuit3 = PassManager(LinearFunctionsToPermutations()).run(circuit2)

        # check that there is one linear function and one permutation
        self.assertEqual(circuit3.count_ops()["linear_function"], 1)
        self.assertEqual(circuit3.count_ops()["permutation"], 1)

        # check that the final circuit is still equivalent to the original circuit
        self.assertEqual(Operator(circuit1), Operator(circuit3))

    @combine(do_commutative_analysis=[False, True])
    def test_hidden_identity_block(self, do_commutative_analysis):
        """Test that extracting linear functions and synthesizing them back
        results in an equivalent circuit when a linear block represents
        the identity matrix."""

        # Create a circuit with multiple non-linear blocks
        circuit1 = QuantumCircuit(3)
        circuit1.h(0)
        circuit1.h(1)
        circuit1.h(2)
        circuit1.swap(0, 2)
        circuit1.swap(0, 2)
        circuit1.h(0)
        circuit1.h(1)
        circuit1.h(2)

        # collect linear functions
        circuit2 = PassManager(
            CollectLinearFunctions(do_commutative_analysis=do_commutative_analysis)
        ).run(circuit1)

        # synthesize linear functions
        circuit3 = PassManager(HighLevelSynthesis()).run(circuit2)

        # check that we have an equivalent circuit
        self.assertEqual(Operator(circuit1), Operator(circuit3))

    @combine(do_commutative_analysis=[False, True])
    def test_multiple_non_linear_blocks(self, do_commutative_analysis):
        """Test that extracting linear functions and synthesizing them back
        results in an equivalent circuit when there are multiple non-linear blocks."""

        # Create a circuit with multiple non-linear blocks
        circuit1 = QuantumCircuit(3)
        circuit1.h(0)
        circuit1.s(1)
        circuit1.h(0)
        circuit1.cx(0, 1)
        circuit1.cx(0, 2)
        circuit1.swap(1, 2)
        circuit1.h(1)
        circuit1.sdg(2)
        circuit1.cx(1, 0)
        circuit1.cx(1, 2)
        circuit1.h(2)
        circuit1.cx(1, 2)
        circuit1.cx(0, 1)
        circuit1.h(1)
        circuit1.cx(0, 1)
        circuit1.h(1)

        # collect linear functions
        circuit2 = PassManager(
            CollectLinearFunctions(do_commutative_analysis=do_commutative_analysis)
        ).run(circuit1)

        # synthesize linear functions
        circuit3 = PassManager(HighLevelSynthesis()).run(circuit2)

        # check that we have an equivalent circuit
        self.assertEqual(Operator(circuit1), Operator(circuit3))

    @combine(do_commutative_analysis=[False, True])
    def test_real_amplitudes_circuit_4q(self, do_commutative_analysis):
        """Test that for the 4-qubit real amplitudes circuit
        extracting linear functions produces the expected number of linear blocks,
        and synthesizing these blocks produces an expected number of CNOTs.
        """
        ansatz = RealAmplitudes(4, reps=2)
        circuit1 = ansatz.decompose()

        # collect linear functions
        circuit2 = PassManager(
            CollectLinearFunctions(do_commutative_analysis=do_commutative_analysis)
        ).run(circuit1)
        self.assertEqual(circuit2.count_ops()["linear_function"], 2)

        # synthesize linear functions
        circuit3 = PassManager(HighLevelSynthesis()).run(circuit2)
        self.assertEqual(circuit3.count_ops()["cx"], 6)

    @combine(do_commutative_analysis=[False, True])
    def test_real_amplitudes_circuit_5q(self, do_commutative_analysis):
        """Test that for the 5-qubit real amplitudes circuit
        extracting linear functions produces the expected number of linear blocks,
        and synthesizing these blocks produces an expected number of CNOTs.
        """
        ansatz = RealAmplitudes(5, reps=2)
        circuit1 = ansatz.decompose()

        # collect linear functions
        circuit2 = PassManager(
            CollectLinearFunctions(do_commutative_analysis=do_commutative_analysis)
        ).run(circuit1)
        self.assertEqual(circuit2.count_ops()["linear_function"], 2)

        # synthesize linear functions
        circuit3 = PassManager(HighLevelSynthesis()).run(circuit2)
        self.assertEqual(circuit3.count_ops()["cx"], 8)

    @combine(do_commutative_analysis=[False, True])
    def test_not_collecting_single_gates1(self, do_commutative_analysis):
        """Test that extraction of linear functions does not create
        linear functions out of single gates.
        """
        circuit1 = QuantumCircuit(3)
        circuit1.cx(0, 1)
        circuit1.h(1)
        circuit1.cx(1, 2)

        # collect linear functions
        circuit2 = PassManager(
            CollectLinearFunctions(do_commutative_analysis=do_commutative_analysis)
        ).run(circuit1)

        # check that there are no LinearFunctions present in synthesized_circuit
        self.assertNotIn("linear_function", circuit2.count_ops().keys())

    @combine(do_commutative_analysis=[False, True])
    def test_not_collecting_single_gates2(self, do_commutative_analysis):
        """Test that extraction of linear functions does not create
        linear functions out of single gates.
        """
        circuit1 = QuantumCircuit(3)
        circuit1.h(0)
        circuit1.h(1)
        circuit1.swap(0, 1)
        circuit1.s(1)
        circuit1.swap(1, 2)
        circuit1.h(2)

        # collect linear functions
        circuit2 = PassManager(
            CollectLinearFunctions(do_commutative_analysis=do_commutative_analysis)
        ).run(circuit1)

        # check that there are no LinearFunctions present in synthesized_circuit
        self.assertNotIn("linear_function", circuit2.count_ops().keys())

    @combine(do_commutative_analysis=[False, True])
    def test_disconnected_gates1(self, do_commutative_analysis):
        """Test that extraction of linear functions does not create
        linear functions out of disconnected gates.
        """
        circuit1 = QuantumCircuit(4)
        circuit1.cx(0, 1)
        circuit1.cx(2, 3)

        # collect linear functions
        circuit2 = PassManager(
            CollectLinearFunctions(do_commutative_analysis=do_commutative_analysis)
        ).run(circuit1)

        # check that there are no LinearFunctions present in synthesized_circuit
        self.assertNotIn("linear_function", circuit2.count_ops().keys())

    @combine(do_commutative_analysis=[False, True])
    def test_disconnected_gates2(self, do_commutative_analysis):
        """Test that extraction of linear functions does not create
        linear functions out of disconnected gates.
        """
        circuit1 = QuantumCircuit(4)
        circuit1.cx(0, 1)
        circuit1.cx(1, 0)
        circuit1.cx(2, 3)

        # collect linear functions
        circuit2 = PassManager(
            CollectLinearFunctions(do_commutative_analysis=do_commutative_analysis)
        ).run(circuit1)

        # we expect that the first two CX gates will be combined into
        # a linear function, but the last will not
        self.assertEqual(circuit2.count_ops()["linear_function"], 1)
        self.assertEqual(circuit2.count_ops()["cx"], 1)

    @combine(do_commutative_analysis=[False, True])
    def test_connected_gates(self, do_commutative_analysis):
        """Test that extraction of linear functions combines gates
        which become connected later.
        """
        circuit1 = QuantumCircuit(4)
        circuit1.cx(0, 1)
        circuit1.cx(1, 0)
        circuit1.cx(2, 3)
        circuit1.swap(0, 3)

        # collect linear functions
        circuit2 = PassManager(
            CollectLinearFunctions(do_commutative_analysis=do_commutative_analysis)
        ).run(circuit1)

        # we expect that the first two CX gates will be combined into
        # a linear function, but the last will not
        self.assertEqual(circuit2.count_ops()["linear_function"], 1)
        self.assertNotIn("cx", circuit2.count_ops().keys())
        self.assertNotIn("swap", circuit2.count_ops().keys())

    @combine(do_commutative_analysis=[False, True])
    def test_if_else(self, do_commutative_analysis):
        """Test that collection recurses into a simple if-else."""
        pass_ = CollectLinearFunctions(do_commutative_analysis=do_commutative_analysis)

        circuit = QuantumCircuit(4, 1)
        circuit.cx(0, 1)
        circuit.cx(1, 0)
        circuit.cx(2, 3)

        test = QuantumCircuit(4, 1)
        test.h(0)
        test.measure(0, 0)
        test.if_else((0, True), circuit.copy(), circuit.copy(), range(4), [0])

        expected = QuantumCircuit(4, 1)
        expected.h(0)
        expected.measure(0, 0)
        expected.if_else((0, True), pass_(circuit), pass_(circuit), range(4), [0])

        self.assertEqual(pass_(test), expected)

    @combine(do_commutative_analysis=[False, True])
    def test_nested_control_flow(self, do_commutative_analysis):
        """Test that collection recurses into nested control flow."""
        pass_ = CollectLinearFunctions(do_commutative_analysis=do_commutative_analysis)
        qubits = [Qubit() for _ in [None] * 4]
        clbit = Clbit()

        circuit = QuantumCircuit(qubits, [clbit])
        circuit.cx(0, 1)
        circuit.cx(1, 0)
        circuit.cx(2, 3)

        true_body = QuantumCircuit(qubits, [clbit])
        true_body.while_loop((clbit, True), circuit.copy(), [0, 1, 2, 3], [0])

        test = QuantumCircuit(qubits, [clbit])
        test.for_loop(range(2), None, circuit.copy(), [0, 1, 2, 3], [0])
        test.if_else((clbit, True), true_body, None, [0, 1, 2, 3], [0])

        expected_if_body = QuantumCircuit(qubits, [clbit])
        expected_if_body.while_loop((clbit, True), pass_(circuit), [0, 1, 2, 3], [0])
        expected = QuantumCircuit(qubits, [clbit])
        expected.for_loop(range(2), None, pass_(circuit), [0, 1, 2, 3], [0])
        expected.if_else((clbit, True), pass_(expected_if_body), None, [0, 1, 2, 3], [0])

        self.assertEqual(pass_(test), expected)

    @combine(do_commutative_analysis=[False, True])
    def test_split_blocks(self, do_commutative_analysis):
        """Test that splitting blocks of nodes into sub-blocks works correctly."""

        # original circuit is linear
        circuit = QuantumCircuit(5)
        circuit.cx(0, 2)
        circuit.cx(1, 4)
        circuit.cx(2, 0)
        circuit.cx(0, 3)
        circuit.swap(3, 2)
        circuit.swap(4, 1)

        # If we do not split block into sub-blocks, we expect a single linear block.
        circuit1 = PassManager(
            CollectLinearFunctions(
                split_blocks=False, do_commutative_analysis=do_commutative_analysis
            )
        ).run(circuit)
        self.assertEqual(circuit1.count_ops()["linear_function"], 1)

        # If we do split block into sub-blocks, we expect two linear blocks:
        # one over qubits {0, 2, 3}, and another over qubits {1, 4}.
        circuit2 = PassManager(
            CollectLinearFunctions(
                split_blocks=True, do_commutative_analysis=do_commutative_analysis
            )
        ).run(circuit)
        self.assertEqual(circuit2.count_ops()["linear_function"], 2)

    @combine(do_commutative_analysis=[False, True])
    def test_do_not_split_blocks(self, do_commutative_analysis):
        """Test that splitting blocks of nodes into sub-blocks works correctly."""

        # original circuit is linear
        circuit = QuantumCircuit(5)
        circuit.cx(0, 3)
        circuit.cx(0, 2)
        circuit.cx(1, 4)
        circuit.swap(4, 2)

        # Check that we have a single linear block
        circuit1 = PassManager(
            CollectLinearFunctions(
                split_blocks=True, do_commutative_analysis=do_commutative_analysis
            )
        ).run(circuit)
        self.assertEqual(circuit1.count_ops()["linear_function"], 1)

    def test_commutative_analysis(self):
        """Test that collecting linear blocks with commutativity analysis can merge blocks
        (if they can be commuted to be next to each other)."""

        # original circuit
        # note that z(0) commutes with cx(0, *) gates, and x(3) commutes with cx(*, 3) gates
        circuit = QuantumCircuit(4)
        circuit.cx(0, 1)
        circuit.cx(0, 2)
        circuit.cx(0, 3)
        circuit.z(0)
        circuit.cx(0, 1)
        circuit.cx(0, 2)
        circuit.cx(0, 3)
        circuit.x(3)
        circuit.cx(2, 3)
        circuit.cx(1, 3)

        # circuit with linear functions extracted without commutativity analysis
        # z(0) and x(3) break the circuit into 3 linear blocks
        circuit1 = PassManager(CollectLinearFunctions(do_commutative_analysis=False)).run(circuit)
        self.assertEqual(circuit1.count_ops()["linear_function"], 3)
        self.assertNotIn("cx", circuit1.count_ops().keys())
        self.assertNotIn("swap", circuit1.count_ops().keys())

        # circuit with linear functions extracted with commutativity analysis
        # z(0) and x(3) can be commuted out of the linear block
        circuit2 = PassManager(CollectLinearFunctions(do_commutative_analysis=True)).run(circuit)
        self.assertEqual(circuit2.count_ops()["linear_function"], 1)
        self.assertNotIn("cx", circuit2.count_ops().keys())
        self.assertNotIn("swap", circuit2.count_ops().keys())

    def test_min_block_size(self):
        """Test that the option min_block_size for collecting linear functions works correctly."""

        # original circuit
        circuit = QuantumCircuit(2)
        circuit.cx(0, 1)
        circuit.h(0)
        circuit.cx(0, 1)
        circuit.cx(1, 0)
        circuit.h(0)
        circuit.cx(0, 1)
        circuit.cx(1, 0)
        circuit.cx(0, 1)

        # When min_block_size = 1, we should obtain 3 linear blocks
        circuit1 = PassManager(CollectLinearFunctions(min_block_size=1)).run(circuit)
        self.assertEqual(circuit1.count_ops()["linear_function"], 3)
        self.assertNotIn("cx", circuit1.count_ops().keys())

        # When min_block_size = 2, we should obtain 2 linear blocks
        circuit2 = PassManager(CollectLinearFunctions(min_block_size=2)).run(circuit)
        self.assertEqual(circuit2.count_ops()["linear_function"], 2)
        self.assertEqual(circuit2.count_ops()["cx"], 1)

        # When min_block_size = 3, we should obtain 1 linear block
        circuit3 = PassManager(CollectLinearFunctions(min_block_size=3)).run(circuit)
        self.assertEqual(circuit3.count_ops()["linear_function"], 1)
        self.assertEqual(circuit3.count_ops()["cx"], 3)

        # When min_block_size = 4, we should obtain no linear blocks
        circuit4 = PassManager(CollectLinearFunctions(min_block_size=4)).run(circuit)
        self.assertNotIn("linear_function", circuit4.count_ops().keys())
        self.assertEqual(circuit4.count_ops()["cx"], 6)

    @combine(do_commutative_analysis=[False, True])
    def test_collect_from_back_correctness(self, do_commutative_analysis):
        """Test that collecting from the back of the circuit works correctly."""

        # original circuit
        circuit = QuantumCircuit(5)
        circuit.cx(0, 1)
        circuit.cx(1, 2)
        circuit.cx(2, 3)
        circuit.cx(3, 4)
        circuit.h(2)
        circuit.swap(0, 1)
        circuit.swap(1, 2)
        circuit.swap(2, 3)
        circuit.swap(3, 4)

        circuit1 = PassManager(
            CollectLinearFunctions(
                split_blocks=False,
                do_commutative_analysis=do_commutative_analysis,
                collect_from_back=False,
            )
        ).run(circuit)

        circuit2 = PassManager(
            CollectLinearFunctions(
                split_blocks=False,
                do_commutative_analysis=do_commutative_analysis,
                collect_from_back=True,
            )
        ).run(circuit)
        self.assertEqual(Operator(circuit1), Operator(circuit2))

    @combine(do_commutative_analysis=[False, True])
    def test_collect_from_back_as_expected(self, do_commutative_analysis):
        """Test that collecting from the back of the circuit works as expected."""

        qr = QuantumRegister(3)
        # original circuit
        circuit = QuantumCircuit(qr)
        circuit.cx(1, 2)
        circuit.cx(1, 0)
        circuit.h(2)
        circuit.cx(1, 2)

        # If we collect from the back, we expect the cx(1, 0) to be part of the second block.
        circuit1 = PassManager(
            CollectLinearFunctions(
                split_blocks=False,
                min_block_size=1,
                do_commutative_analysis=do_commutative_analysis,
                collect_from_back=True,
            )
        ).run(circuit)

        # We expect to see 3 gates (linear, h, linear)
        self.assertEqual(len(circuit1.data), 3)
        inst1 = circuit1.data[0]
        inst2 = circuit1.data[2]
        self.assertIsInstance(inst1.operation, LinearFunction)
        self.assertIsInstance(inst2.operation, LinearFunction)

        resulting_subcircuit1 = QuantumCircuit(qr)
        resulting_subcircuit1.append(inst1)
        resulting_subcircuit2 = QuantumCircuit(qr)
        resulting_subcircuit2.append(inst2)

        expected_subcircuit1 = QuantumCircuit(qr)
        expected_subcircuit1.cx(1, 2)

        expected_subcircuit2 = QuantumCircuit(qr)
        expected_subcircuit2.cx(1, 0)
        expected_subcircuit2.cx(1, 2)

        self.assertEqual(Operator(resulting_subcircuit1), Operator(expected_subcircuit1))
        self.assertEqual(Operator(resulting_subcircuit2), Operator(expected_subcircuit2))

    def test_do_not_merge_conditional_gates(self):
        """Test that collecting Cliffords works properly when there the circuit
        contains conditional gates."""

        qc = QuantumCircuit(2, 1)
        qc.cx(1, 0)
        qc.swap(1, 0)
        qc.cx(0, 1).c_if(0, 1)
        qc.cx(0, 1)
        qc.cx(1, 0)

        qct = PassManager(CollectLinearFunctions()).run(qc)

        # The conditional gate prevents from combining all gates into a single clifford
        self.assertEqual(qct.count_ops()["linear_function"], 2)

        # Make sure that the condition on the middle gate is not lost
        self.assertIsNotNone(qct.data[1].operation.condition)

    @combine(do_commutative_analysis=[False, True])
    def test_split_layers(self, do_commutative_analysis):
        """Test that splitting blocks of nodes into layers works correctly."""

        # original circuit is linear
        circuit = QuantumCircuit(5)
        circuit.cx(0, 2)
        circuit.cx(1, 4)
        circuit.cx(2, 0)
        circuit.cx(0, 3)
        circuit.swap(3, 2)
        circuit.swap(4, 1)

        circuit2 = PassManager(
            CollectLinearFunctions(
                split_blocks=False,
                min_block_size=1,
                split_layers=True,
                do_commutative_analysis=do_commutative_analysis,
            )
        ).run(circuit)

        # check that we have an equivalent circuit
        self.assertEqual(Operator(circuit), Operator(circuit2))

        # Check that we have the expected number of linear blocks
        self.assertEqual(circuit2.count_ops()["linear_function"], 4)


if __name__ == "__main__":
    unittest.main()<|MERGE_RESOLUTION|>--- conflicted
+++ resolved
@@ -13,10 +13,7 @@
 """Test transpiler passes that deal with linear functions."""
 
 import unittest
-<<<<<<< HEAD
 from test import combine
-=======
->>>>>>> e362da5c
 from ddt import ddt
 
 from qiskit import QuantumRegister
