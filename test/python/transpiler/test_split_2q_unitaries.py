# This code is part of Qiskit.
#
# (C) Copyright IBM 2017, 2024.
#
# This code is licensed under the Apache License, Version 2.0. You may
# obtain a copy of this license in the LICENSE.txt file in the root directory
# of this source tree or at http://www.apache.org/licenses/LICENSE-2.0.
#
# Any modifications or derivative works of this code must retain this
# copyright notice, and modified files need to carry a notice indicating
# that they have been altered from the originals.

"""
Tests for the Split2QUnitaries transpiler pass.
"""
from math import pi
from test import QiskitTestCase
import numpy as np

from qiskit import QuantumCircuit, QuantumRegister, transpile
from qiskit.circuit.library import UnitaryGate, XGate, ZGate, HGate
from qiskit.circuit import Parameter, CircuitInstruction, Gate
from qiskit.providers.fake_provider import GenericBackendV2
from qiskit.quantum_info import Operator
from qiskit.transpiler import PassManager
from qiskit.quantum_info.operators.predicates import matrix_equal
from qiskit.transpiler.passes import Collect2qBlocks, ConsolidateBlocks
from qiskit.transpiler.passes.optimization.split_2q_unitaries import Split2QUnitaries


class TestSplit2QUnitaries(QiskitTestCase):
    """
    Tests to verify that splitting two-qubit unitaries into two single-qubit unitaries works correctly.
    """

    def test_splits(self):
        """Test that the kronecker product of matrices is correctly identified by the pass and that the
        global phase is set correctly."""
        qc = QuantumCircuit(2)
        qc.x(0)
        qc.z(1)
        qc.global_phase += 1.2345
        qc_split = QuantumCircuit(2)
        qc_split.append(UnitaryGate(Operator(qc)), [0, 1])

        pm = PassManager()
        pm.append(Collect2qBlocks())
        pm.append(ConsolidateBlocks())
        pm.append(Split2QUnitaries())
        qc_split = pm.run(qc_split)

        self.assertTrue(Operator(qc).equiv(qc_split))
        self.assertTrue(
            matrix_equal(Operator(qc).data, Operator(qc_split).data, ignore_phase=False)
        )

    def test_2q_identity(self):
        """Test that a 2q unitary matching the identity is correctly processed."""
        qc = QuantumCircuit(2)
        qc.id(0)
        qc.id(1)
        qc.global_phase += 1.2345
        qc_split = QuantumCircuit(2)
        qc_split.append(UnitaryGate(Operator(qc)), [0, 1])

        pm = PassManager()
        pm.append(Collect2qBlocks())
        pm.append(ConsolidateBlocks())
        pm.append(Split2QUnitaries())
        qc_split = pm.run(qc_split)

        self.assertTrue(Operator(qc).equiv(qc_split))
        self.assertTrue(
            matrix_equal(Operator(qc).data, Operator(qc_split).data, ignore_phase=False)
        )
        self.assertEqual(qc_split.size(), 2)

    def test_1q_identity(self):
        """Test that a Kronecker product with one identity gate on top is correctly processed."""
        qc = QuantumCircuit(2)
        qc.x(0)
        qc.id(1)
        qc.global_phase += 1.2345
        qc_split = QuantumCircuit(2)
        qc_split.append(UnitaryGate(Operator(qc)), [0, 1])

        pm = PassManager()
        pm.append(Collect2qBlocks())
        pm.append(ConsolidateBlocks())
        pm.append(Split2QUnitaries())
        qc_split = pm.run(qc_split)

        self.assertTrue(Operator(qc).equiv(qc_split))
        self.assertTrue(
            matrix_equal(Operator(qc).data, Operator(qc_split).data, ignore_phase=False)
        )
        self.assertEqual(qc_split.size(), 2)

    def test_1q_identity2(self):
        """Test that a Kronecker product with one identity gate on bottom is correctly processed."""
        qc = QuantumCircuit(2)
        qc.id(0)
        qc.x(1)
        qc.global_phase += 1.2345
        qc_split = QuantumCircuit(2)
        qc_split.append(UnitaryGate(Operator(qc)), [0, 1])

        pm = PassManager()
        pm.append(Collect2qBlocks())
        pm.append(ConsolidateBlocks())
        pm.append(Split2QUnitaries())
        qc_split = pm.run(qc_split)

        self.assertTrue(Operator(qc).equiv(qc_split))
        self.assertTrue(
            matrix_equal(Operator(qc).data, Operator(qc_split).data, ignore_phase=False)
        )
        self.assertEqual(qc_split.size(), 2)

    def test_2_1q(self):
        """Test that a Kronecker product of two X gates is correctly processed."""
        x_mat = np.array([[0, 1], [1, 0]])
        multi_x = np.kron(x_mat, x_mat)
        qr = QuantumRegister(2, "qr")
        backend = GenericBackendV2(2)
        qc = QuantumCircuit(qr)
        qc.unitary(multi_x, qr)
        qct = transpile(qc, backend, optimization_level=2)
        self.assertTrue(Operator(qc).equiv(qct))
        self.assertTrue(matrix_equal(Operator(qc).data, Operator(qct).data, ignore_phase=False))
        self.assertEqual(qct.size(), 2)

    def test_no_split(self):
        """Test that the pass does not split a non-local two-qubit unitary."""
        qc = QuantumCircuit(2)
        qc.cx(0, 1)
        qc.global_phase += 1.2345

        qc_split = QuantumCircuit(2)
        qc_split.append(UnitaryGate(Operator(qc)), [0, 1])

        pm = PassManager()
        pm.append(Collect2qBlocks())
        pm.append(ConsolidateBlocks())
        pm.append(Split2QUnitaries())
        qc_split = pm.run(qc_split)

        self.assertTrue(Operator(qc).equiv(qc_split))
        self.assertTrue(
            matrix_equal(Operator(qc).data, Operator(qc_split).data, ignore_phase=False)
        )
        # either not a unitary gate, or the unitary has been consolidated to a 2q-unitary by another pass
        self.assertTrue(
            all(
                op.name != "unitary" or (op.name == "unitary" and len(op.qubits) > 1)
                for op in qc_split.data
            )
        )

    def test_almost_identity(self):
        """Test that the pass handles QFT correctly."""
        qc = QuantumCircuit(2)
        qc.cp(pi * 2 ** -(26), 0, 1)
        pm = PassManager()
        pm.append(Collect2qBlocks())
        pm.append(ConsolidateBlocks())
        pm.append(Split2QUnitaries(fidelity=1.0 - 1e-9))
        qc_split = pm.run(qc)
        pm = PassManager()
        pm.append(Collect2qBlocks())
        pm.append(ConsolidateBlocks())
        pm.append(Split2QUnitaries())
        qc_split2 = pm.run(qc)
        self.assertEqual(qc_split.num_nonlocal_gates(), 0)
        self.assertEqual(qc_split2.num_nonlocal_gates(), 1)

    def test_almost_identity_param(self):
        """Test that the pass handles parameterized gates correctly."""
        qc = QuantumCircuit(2)
        param = Parameter("p*2**-26")
        qc.cp(param, 0, 1)
        pm = PassManager()
        pm.append(Collect2qBlocks())
        pm.append(ConsolidateBlocks())
        pm.append(Split2QUnitaries(fidelity=1.0 - 1e-9))
        qc_split = pm.run(qc)
        pm = PassManager()
        pm.append(Collect2qBlocks())
        pm.append(ConsolidateBlocks())
        pm.append(Split2QUnitaries())
        qc_split2 = pm.run(qc)
        self.assertEqual(qc_split.num_nonlocal_gates(), 1)
        self.assertEqual(qc_split2.num_nonlocal_gates(), 1)

    def test_single_q_gates(self):
        """Test that the pass handles circuits with single-qubit gates correctly."""
        qr = QuantumRegister(5)
        qc = QuantumCircuit(qr)
        qc.x(0)
        qc.z(1)
        qc.h(2)
        pm = PassManager()
        pm.append(Collect2qBlocks())
        pm.append(ConsolidateBlocks())
        pm.append(Split2QUnitaries(fidelity=1.0 - 1e-9))
        qc_split = pm.run(qc)
        self.assertEqual(qc_split.num_nonlocal_gates(), 0)
        self.assertEqual(qc_split.size(), 3)

        self.assertTrue(CircuitInstruction(XGate(), qubits=[qr[0]], clbits=[]) in qc.data)
        self.assertTrue(CircuitInstruction(ZGate(), qubits=[qr[1]], clbits=[]) in qc.data)
        self.assertTrue(CircuitInstruction(HGate(), qubits=[qr[2]], clbits=[]) in qc.data)

    def test_split_qft(self):
        """Test that the pass handles QFT correctly."""
        qc = QuantumCircuit(100)
        qc.h(0)
        for i in range(qc.num_qubits - 2, 0, -1):
            qc.cp(pi * 2 ** -(qc.num_qubits - 1 - i), qc.num_qubits - 1, i)
        pm = PassManager()
        pm.append(Collect2qBlocks())
        pm.append(ConsolidateBlocks())
        pm.append(Split2QUnitaries())
        qc_split = pm.run(qc)
        self.assertEqual(26, qc_split.num_nonlocal_gates())

<<<<<<< HEAD
    def test_custom_gate(self):
        """Test that the pass handles custom gates correctly."""
        from qiskit.circuit import Gate

        class CustomCX(Gate):
            """Custom CX"""

            def __init__(self):
                super().__init__("custom_cx", 2, [])

            def _define(self):
                self._definition = QuantumCircuit(2)
                self._definition.cx(0, 1)

        qc = QuantumCircuit(2)
        qc.append(CustomCX(), [0, 1])
=======
    def test_gate_no_array(self):
        """
        Test that the pass doesn't fail when the circuit contains a custom gate
        with no ``__array__`` implementation.

        Reproduce from: https://github.com/Qiskit/qiskit/issues/12970
        """

        class MyGate(Gate):
            """Custom gate"""

            def __init__(self):
                super().__init__("mygate", 2, [])

            def to_matrix(self):
                return np.eye(4, dtype=complex)
                # return np.eye(4, dtype=float)

        def mygate(self, qubit1, qubit2):
            return self.append(MyGate(), [qubit1, qubit2], [])

        QuantumCircuit.mygate = mygate

        qc = QuantumCircuit(2)
        qc.mygate(0, 1)
>>>>>>> dff9e812

        pm = PassManager()
        pm.append(Collect2qBlocks())
        pm.append(ConsolidateBlocks())
        pm.append(Split2QUnitaries())
        qc_split = pm.run(qc)
<<<<<<< HEAD
        self.assertEqual(1, qc_split.num_nonlocal_gates())
=======

        self.assertTrue(Operator(qc).equiv(qc_split))
        self.assertTrue(
            matrix_equal(Operator(qc).data, Operator(qc_split).data, ignore_phase=False)
        )
>>>>>>> dff9e812
<|MERGE_RESOLUTION|>--- conflicted
+++ resolved
@@ -224,24 +224,6 @@
         qc_split = pm.run(qc)
         self.assertEqual(26, qc_split.num_nonlocal_gates())
 
-<<<<<<< HEAD
-    def test_custom_gate(self):
-        """Test that the pass handles custom gates correctly."""
-        from qiskit.circuit import Gate
-
-        class CustomCX(Gate):
-            """Custom CX"""
-
-            def __init__(self):
-                super().__init__("custom_cx", 2, [])
-
-            def _define(self):
-                self._definition = QuantumCircuit(2)
-                self._definition.cx(0, 1)
-
-        qc = QuantumCircuit(2)
-        qc.append(CustomCX(), [0, 1])
-=======
     def test_gate_no_array(self):
         """
         Test that the pass doesn't fail when the circuit contains a custom gate
@@ -267,19 +249,14 @@
 
         qc = QuantumCircuit(2)
         qc.mygate(0, 1)
->>>>>>> dff9e812
-
-        pm = PassManager()
-        pm.append(Collect2qBlocks())
-        pm.append(ConsolidateBlocks())
-        pm.append(Split2QUnitaries())
-        qc_split = pm.run(qc)
-<<<<<<< HEAD
-        self.assertEqual(1, qc_split.num_nonlocal_gates())
-=======
-
-        self.assertTrue(Operator(qc).equiv(qc_split))
-        self.assertTrue(
-            matrix_equal(Operator(qc).data, Operator(qc_split).data, ignore_phase=False)
-        )
->>>>>>> dff9e812
+
+        pm = PassManager()
+        pm.append(Collect2qBlocks())
+        pm.append(ConsolidateBlocks())
+        pm.append(Split2QUnitaries())
+        qc_split = pm.run(qc)
+
+        self.assertTrue(Operator(qc).equiv(qc_split))
+        self.assertTrue(
+            matrix_equal(Operator(qc).data, Operator(qc_split).data, ignore_phase=False)
+        )