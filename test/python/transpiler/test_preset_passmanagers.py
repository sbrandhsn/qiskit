--- conflicted
+++ resolved
@@ -21,14 +21,9 @@
 import numpy as np
 
 from qiskit import QuantumCircuit, ClassicalRegister, QuantumRegister
-<<<<<<< HEAD
 from qiskit.circuit.quantumcircuit import BitLocations
 from qiskit.circuit import Gate, ControlFlowOp, ForLoopOp
-from qiskit.compiler import transpile, assemble
-=======
-from qiskit.circuit import Qubit, Gate, ControlFlowOp, ForLoopOp
 from qiskit.compiler import transpile
->>>>>>> 9a1d8d3a
 from qiskit.transpiler import CouplingMap, Layout, PassManager, TranspilerError, Target
 from qiskit.circuit.library import U2Gate, U3Gate, QuantumVolume, CXGate, CZGate, XGate
 from qiskit.transpiler.passes import (
