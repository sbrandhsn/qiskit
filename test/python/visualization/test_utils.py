--- conflicted
+++ resolved
@@ -135,19 +135,11 @@
         (_, _, layered_ops) = _utils._get_layered_instructions(qc, justify="left")
         qr = qc.qregs[0]
         l_exp = [
-<<<<<<< HEAD
             [
                 ("h", (qr[1],), ()),
                 ("h", (qr[2],), ()),
             ],
             [("cx", (qr[0], qr[3]), ())],
-=======
-            {
-                ("h", (Qubit(QuantumRegister(4, "q"), 1),), ()),
-                ("h", (Qubit(QuantumRegister(4, "q"), 2),), ()),
-            },
-            {("cx", (Qubit(QuantumRegister(4, "q"), 0), Qubit(QuantumRegister(4, "q"), 3)), ())},
->>>>>>> 9a1d8d3a
         ]
 
         self.assertEqual(
@@ -173,19 +165,11 @@
         (_, _, layered_ops) = _utils._get_layered_instructions(qc, justify="right")
         qr = qc.qregs[0]
         r_exp = [
-<<<<<<< HEAD
             [("cx", (qr[0], qr[3]), ())],
             [
                 ("h", (qr[1],), ()),
                 ("h", (qr[2],), ()),
             ],
-=======
-            {("cx", (Qubit(QuantumRegister(4, "q"), 0), Qubit(QuantumRegister(4, "q"), 3)), ())},
-            {
-                ("h", (Qubit(QuantumRegister(4, "q"), 1),), ()),
-                ("h", (Qubit(QuantumRegister(4, "q"), 2),), ()),
-            },
->>>>>>> 9a1d8d3a
         ]
 
         self.assertEqual(
@@ -231,7 +215,6 @@
         (_, _, layered_ops) = _utils._get_layered_instructions(qc, justify="left")
 
         l_exp = [
-<<<<<<< HEAD
             [
                 ("u2", (qr[0],), ()),
                 ("u2", (qr[1],), ()),
@@ -243,25 +226,11 @@
             ],
             [("u2", (qr[1],), ())],
             [
-=======
-            {
-                ("u2", (Qubit(QuantumRegister(5, "q"), 0),), ()),
-                ("u2", (Qubit(QuantumRegister(5, "q"), 1),), ()),
-            },
-            {("cx", (Qubit(QuantumRegister(5, "q"), 1), Qubit(QuantumRegister(5, "q"), 0)), ())},
-            {
-                ("u2", (Qubit(QuantumRegister(5, "q"), 0),), ()),
-                ("u2", (Qubit(QuantumRegister(5, "q"), 1),), ()),
-            },
-            {("u2", (Qubit(QuantumRegister(5, "q"), 1),), ())},
-            {
->>>>>>> 9a1d8d3a
                 (
                     "measure",
                     (qr[0],),
                     (cr[0],),
                 )
-<<<<<<< HEAD
             ],
             [("u2", (qr[0],), ())],
             [("cx", (qr[1], qr[0]), ())],
@@ -269,15 +238,6 @@
                 ("u2", (qr[0],), ()),
                 ("u2", (qr[1],), ()),
             ],
-=======
-            },
-            {("u2", (Qubit(QuantumRegister(5, "q"), 0),), ())},
-            {("cx", (Qubit(QuantumRegister(5, "q"), 1), Qubit(QuantumRegister(5, "q"), 0)), ())},
-            {
-                ("u2", (Qubit(QuantumRegister(5, "q"), 0),), ()),
-                ("u2", (Qubit(QuantumRegister(5, "q"), 1),), ()),
-            },
->>>>>>> 9a1d8d3a
         ]
 
         self.assertEqual(
@@ -323,7 +283,6 @@
         qr = qc.qregs[0]
         cr = qc.cregs[0]
         r_exp = [
-<<<<<<< HEAD
             [
                 ("u2", (qr[0],), ()),
                 ("u2", (qr[1],), ()),
@@ -334,24 +293,11 @@
                 ("u2", (qr[1],), ()),
             ],
             [
-=======
-            {
-                ("u2", (Qubit(QuantumRegister(5, "q"), 0),), ()),
-                ("u2", (Qubit(QuantumRegister(5, "q"), 1),), ()),
-            },
-            {("cx", (Qubit(QuantumRegister(5, "q"), 1), Qubit(QuantumRegister(5, "q"), 0)), ())},
-            {
-                ("u2", (Qubit(QuantumRegister(5, "q"), 0),), ()),
-                ("u2", (Qubit(QuantumRegister(5, "q"), 1),), ()),
-            },
-            {
->>>>>>> 9a1d8d3a
                 (
                     "measure",
                     (qr[0],),
                     (cr[0],),
                 )
-<<<<<<< HEAD
             ],
             [
                 ("u2", (qr[0],), ()),
@@ -362,18 +308,6 @@
                 ("u2", (qr[0],), ()),
                 ("u2", (qr[1],), ()),
             ],
-=======
-            },
-            {
-                ("u2", (Qubit(QuantumRegister(5, "q"), 0),), ()),
-                ("u2", (Qubit(QuantumRegister(5, "q"), 1),), ()),
-            },
-            {("cx", (Qubit(QuantumRegister(5, "q"), 1), Qubit(QuantumRegister(5, "q"), 0)), ())},
-            {
-                ("u2", (Qubit(QuantumRegister(5, "q"), 0),), ()),
-                ("u2", (Qubit(QuantumRegister(5, "q"), 1),), ()),
-            },
->>>>>>> 9a1d8d3a
         ]
 
         self.assertEqual(
@@ -403,26 +337,21 @@
         qr = qc.qregs[0]
         cr = qc.cregs[0]
         expected = [
-<<<<<<< HEAD
             [("h", (qr[0],), ())],
             [
-=======
-            {("h", (Qubit(QuantumRegister(2, "q"), 0),), ())},
-            {
->>>>>>> 9a1d8d3a
                 (
                     "measure",
                     (qr[0],),
                     (cr[0],),
                 )
-            },
-            {
+            ],
+            [
                 (
                     "add_circ",
                     (qr[1],),
                     (cr[0],),
                 )
-            },
+            ],
         ]
 
         self.assertEqual(
