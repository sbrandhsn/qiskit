--- conflicted
+++ resolved
@@ -17,41 +17,13 @@
 """
 import itertools
 
-<<<<<<< HEAD
-=======
-from qiskit.circuit.exceptions import CircuitError
-
->>>>>>> e362da5c
 from .register import Register
 from .bit import Bit
 
 
 class Clbit(Bit):
     """Implement a classical bit."""
-
-<<<<<<< HEAD
     pass
-=======
-    __slots__ = ()
-
-    def __init__(self, register=None, index=None):
-        """Creates a classical bit.
-
-        Args:
-            register (ClassicalRegister): Optional. A classical register containing the bit.
-            index (int): Optional. The index of the bit in its containing register.
-
-        Raises:
-            CircuitError: if the provided register is not a valid :class:`ClassicalRegister`
-        """
-
-        if register is None or isinstance(register, ClassicalRegister):
-            super().__init__(register, index)
-        else:
-            raise CircuitError(
-                f"Clbit needs a ClassicalRegister and {type(register).__name__} was provided"
-            )
->>>>>>> e362da5c
 
 
 class ClassicalRegister(Register):
