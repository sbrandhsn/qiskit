# This code is part of Qiskit.
#
# (C) Copyright IBM 2023.
#
# This code is licensed under the Apache License, Version 2.0. You may
# obtain a copy of this license in the LICENSE.txt file in the root directory
# of this source tree or at http://www.apache.org/licenses/LICENSE-2.0.
#
# Any modifications or derivative works of this code must retain this
# copyright notice, and modified files need to carry a notice indicating
# that they have been altered from the originals.

"""Manager for a set of Passes and their scheduling during transpilation."""
from __future__ import annotations

import logging
from abc import ABC, abstractmethod
from collections.abc import Callable, Iterable
from itertools import chain
from typing import Any


from qiskit.utils.parallel import parallel_map, should_run_in_parallel
from .base_tasks import Task, PassManagerIR
from .exceptions import PassManagerError
from .flow_controllers import FlowControllerLinear
from .compilation_status import PropertySet, WorkflowStatus, PassManagerState
from .qiskit_dill import loads, dumps


logger = logging.getLogger(__name__)


class BasePassManager(ABC):
    """Pass manager base class."""

    def __init__(
        self,
        tasks: Task | list[Task] = (),
        max_iteration: int = 1000,
    ):
        """Initialize an empty pass manager object.

        Args:
            tasks: A pass set to be added to the pass manager schedule.
            max_iteration: The maximum number of iterations the schedule will be looped if the
                condition is not met.
        """
        self._tasks = []
        self.max_iteration = max_iteration
        # This empty property set never gets used; it gets overridden at the completion of a
        # workflow run.
        self.property_set = PropertySet()

        if tasks:
            self.append(tasks)

    def append(
        self,
        tasks: Task | list[Task],
    ) -> None:
        """Append tasks to the schedule of passes.

        Args:
            tasks: A set of pass manager tasks to be added to schedule.

        Raises:
            TypeError: When any element of tasks is not a subclass of passmanager Task.
        """
        if isinstance(tasks, Task):
            tasks = [tasks]
        if any(not isinstance(t, Task) for t in tasks):
            raise TypeError("Added tasks are not all valid pass manager task types.")

        self._tasks.append(tasks)

    def replace(
        self,
        index: int,
        tasks: Task | list[Task],
    ) -> None:
        """Replace a particular pass in the scheduler.

        Args:
            index: Task index to replace, based on the position in :meth:`tasks`
            tasks: A set of pass manager tasks to be added to schedule.

        Raises:
            TypeError: When any element of tasks is not a subclass of passmanager Task.
            PassManagerError: If the index is not found.
        """
        try:
            self._tasks[index] = tasks
        except IndexError as ex:
            raise PassManagerError(f"Index to replace {index} does not exists") from ex

    def remove(self, index: int) -> None:
        """Removes a particular pass in the scheduler.

        Args:
            index: Pass index to remove, based on the position in :meth:`passes`.

        Raises:
            PassManagerError: If the index is not found.
        """
        try:
            del self._tasks[index]
        except IndexError as ex:
            raise PassManagerError(f"Index to replace {index} does not exists") from ex

    def __setitem__(self, index, item):
        self.replace(index, item)

    def __len__(self):
        return len(self._tasks)

    def __getitem__(self, index):
        new_passmanager = self.__class__(max_iteration=self.max_iteration)
        new_passmanager._tasks = self._tasks[index]
        return new_passmanager

    def __add__(self, other):
        new_passmanager = self.__class__(max_iteration=self.max_iteration)
        new_passmanager._tasks = self._tasks
        if isinstance(other, self.__class__):
            new_passmanager._tasks += other._tasks
            return new_passmanager
        else:
            try:
                new_passmanager.append(other)
                return new_passmanager
            except PassManagerError as ex:
                raise TypeError(
                    f"unsupported operand type + for {self.__class__} and {other.__class__}"
                ) from ex

    @abstractmethod
    def _passmanager_frontend(
        self,
        input_program: Any,
        **kwargs,
    ) -> PassManagerIR:
        """Convert input program into pass manager IR.

        Args:
            in_program: Input program.

        Returns:
            Pass manager IR.
        """
        pass

    @abstractmethod
    def _passmanager_backend(
        self,
        passmanager_ir: PassManagerIR,
        in_program: Any,
        **kwargs,
    ) -> Any:
        """Convert pass manager IR into output program.

        Args:
            passmanager_ir: Pass manager IR after optimization.
            in_program: The input program, this can be used if you need
                any metadata about the original input for the output.
                It should not be mutated.

        Returns:
            Output program.
        """
        pass

    def run(
        self,
        in_programs: Any | list[Any],
        callback: Callable = None,
        num_processes: int = None,
        **kwargs,
    ) -> Any:
        """Run all the passes on the specified ``in_programs``.

        Args:
            in_programs: Input programs to transform via all the registered passes.
                A single input object cannot be a Python builtin list object.
                A list object is considered as multiple input objects to optimize.
            callback: A callback function that will be called after each pass execution. The
                function will be called with 4 keyword arguments::

                    task (GenericPass): the pass being run
                    passmanager_ir (Any): depending on pass manager subclass
                    property_set (PropertySet): the property set
                    running_time (float): the time to execute the pass
                    count (int): the index for the pass execution

                The exact arguments pass expose the internals of the pass
                manager and are subject to change as the pass manager internals
                change. If you intend to reuse a callback function over
                multiple releases be sure to check that the arguments being
                passed are the same.

                To use the callback feature you define a function that will
                take in kwargs dict and access the variables. For example::

                    def callback_func(**kwargs):
                        task = kwargs['task']
                        passmanager_ir = kwargs['passmanager_ir']
                        property_set = kwargs['property_set']
                        running_time = kwargs['running_time']
                        count = kwargs['count']
                        ...
            num_processes: The maximum number of parallel processes to launch if parallel
                execution is enabled. This argument overrides ``num_processes`` in the user
                configuration file, and the ``QISKIT_NUM_PROCS`` environment variable. If set
                to ``None`` the system default or local user configuration will be used.

            kwargs: Arbitrary arguments passed to the compiler frontend and backend.

        Returns:
            The transformed program(s).
        """
        if not self._tasks and not kwargs and callback is None:
            return in_programs

        is_list = True
        if not isinstance(in_programs, list):
            in_programs = [in_programs]
            is_list = False

        # If we're not going to run in parallel, we want to avoid spending time `dill` serializing
        # ourselves, since that can be quite expensive.
        if len(in_programs) == 1 or not should_run_in_parallel(num_processes):
            out = [
                _run_workflow(program=program, pass_manager=self, callback=callback, **kwargs)
                for program in in_programs
            ]
            if len(in_programs) == 1 and not is_list:
                return out[0]
            return out

        del callback
        del kwargs

        # Pass manager may contain callable and we need to serialize through dill rather than pickle.
        # See https://github.com/Qiskit/qiskit-terra/pull/3290
        # Note that serialized object is deserialized as a different object.
<<<<<<< HEAD
        # Thus, we can resue the same manager without state collision, without building it per thread.
        qubit_cache = {}
=======
        # Thus, we can reuse the same manager without state collision, without building it per thread.
>>>>>>> e362da5c
        return parallel_map(
            _run_workflow_in_new_process,
            values=[dumps(circuit, qubit_cache) for circuit in in_programs],
            task_kwargs={"pass_manager_bin": dumps(self, qubit_cache), "qubit_cache": qubit_cache},
            num_processes=num_processes,
        )

    def to_flow_controller(self) -> FlowControllerLinear:
        """Linearize this manager into a single :class:`.FlowControllerLinear`,
        so that it can be nested inside another pass manager.

        Returns:
            A linearized pass manager.
        """
        flatten_tasks = list(self._flatten_tasks(self._tasks))
        return FlowControllerLinear(flatten_tasks)

    def _flatten_tasks(self, elements: Iterable | Task) -> Iterable:
        """A helper method to recursively flatten a nested task chain."""
        if not isinstance(elements, Iterable):
            return [elements]
        return chain(*map(self._flatten_tasks, elements))


def _run_workflow(
    program: Any,
    pass_manager: BasePassManager,
    **kwargs,
) -> Any:
    """Run single program optimization with a pass manager.

    Args:
        program: Arbitrary program to optimize.
        pass_manager: Pass manager with scheduled passes.
        **kwargs: Keyword arguments for IR conversion.

    Returns:
        Optimized program.
    """
    flow_controller = pass_manager.to_flow_controller()
    initial_status = WorkflowStatus()

    passmanager_ir = pass_manager._passmanager_frontend(
        input_program=program,
        **kwargs,
    )
    passmanager_ir, final_state = flow_controller.execute(
        passmanager_ir=passmanager_ir,
        state=PassManagerState(
            workflow_status=initial_status,
            property_set=PropertySet(),
        ),
        callback=kwargs.get("callback", None),
    )
    # The `property_set` has historically been returned as a mutable attribute on `PassManager`
    # This makes us non-reentrant (though `PassManager` would be dependent on its internal tasks to
    # be re-entrant if that was required), but is consistent with previous interfaces.  We're still
    # safe to be called in a serial loop, again assuming internal tasks are re-runnable.  The
    # conversion to the backend language is also allowed to use the property set, so it must be set
    # before calling it.
    pass_manager.property_set = final_state.property_set

    out_program = pass_manager._passmanager_backend(
        passmanager_ir=passmanager_ir,
        in_program=program,
        **kwargs,
    )

    return out_program


def _run_workflow_in_new_process(program: Any, pass_manager_bin: bytes, qubit_cache: bytes) -> Any:
    """Run single program optimization in new process.

    Args:
        program: Arbitrary program to optimize.
        pass_manager_bin: Binary of the pass manager with scheduled passes.

    Returns:
          Optimized program.
    """
    return _run_workflow(
        program=loads(program, qubit_cache),
        pass_manager=loads(pass_manager_bin, qubit_cache),
    )<|MERGE_RESOLUTION|>--- conflicted
+++ resolved
@@ -243,12 +243,8 @@
         # Pass manager may contain callable and we need to serialize through dill rather than pickle.
         # See https://github.com/Qiskit/qiskit-terra/pull/3290
         # Note that serialized object is deserialized as a different object.
-<<<<<<< HEAD
         # Thus, we can resue the same manager without state collision, without building it per thread.
         qubit_cache = {}
-=======
-        # Thus, we can reuse the same manager without state collision, without building it per thread.
->>>>>>> e362da5c
         return parallel_map(
             _run_workflow_in_new_process,
             values=[dumps(circuit, qubit_cache) for circuit in in_programs],
