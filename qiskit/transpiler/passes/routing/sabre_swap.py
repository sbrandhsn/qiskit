# This code is part of Qiskit.
#
# (C) Copyright IBM 2017, 2020.
#
# This code is licensed under the Apache License, Version 2.0. You may
# obtain a copy of this license in the LICENSE.txt file in the root directory
# of this source tree or at http://www.apache.org/licenses/LICENSE-2.0.
#
# Any modifications or derivative works of this code must retain this
# copyright notice, and modified files need to carry a notice indicating
# that they have been altered from the originals.

"""Routing via SWAP insertion using the SABRE method from Li et al."""

import logging
from copy import deepcopy
import time

import rustworkx

from qiskit.circuit import SwitchCaseOp, Clbit, ClassicalRegister
from qiskit.circuit.library.standard_gates import SwapGate
from qiskit.circuit.controlflow import condition_resources, node_resources
from qiskit.converters import dag_to_circuit
from qiskit.transpiler.basepasses import TransformationPass
from qiskit.transpiler.coupling import CouplingMap
from qiskit.transpiler.exceptions import TranspilerError
from qiskit.transpiler.layout import Layout
from qiskit.transpiler.target import Target
from qiskit.transpiler.passes.layout import disjoint_utils
from qiskit.dagcircuit import DAGCircuit, DAGOpNode
from qiskit.utils.parallel import CPU_COUNT

from qiskit._accelerate.sabre import sabre_routing, Heuristic, SetScaling, NeighborTable, SabreDAG
from qiskit._accelerate.nlayout import NLayout

logger = logging.getLogger(__name__)


class SabreSwap(TransformationPass):
    r"""Map input circuit onto a backend topology via insertion of SWAPs.

    Implementation of the SWAP-based heuristic search from the SABRE qubit
    mapping paper [1] (Algorithm 1). The heuristic aims to minimize the number
    of lossy SWAPs inserted and the depth of the circuit.

    This algorithm starts from an initial layout of virtual qubits onto physical
    qubits, and iterates over the circuit DAG until all gates are exhausted,
    inserting SWAPs along the way. It only considers 2-qubit gates as only those
    are germane for the mapping problem (it is assumed that 3+ qubit gates are
    already decomposed).

    In each iteration, it will first check if there are any gates in the
    ``front_layer`` that can be directly applied. If so, it will apply them and
    remove them from ``front_layer``, and replenish that layer with new gates
    if possible. Otherwise, it will try to search for SWAPs, insert the SWAPs,
    and update the mapping.

    The search for SWAPs is restricted, in the sense that we only consider
    physical qubits in the neighborhood of those qubits involved in
    ``front_layer``. These give rise to a ``swap_candidate_list`` which is
    scored according to some heuristic cost function. The best SWAP is
    implemented and ``current_layout`` updated.

    This transpiler pass adds onto the SABRE algorithm in that it will run
    multiple trials of the algorithm with different seeds. The best output,
    determined by the trial with the least amount of SWAPed inserted, will
    be selected from the random trials.

    **References:**

    [1] Li, Gushu, Yufei Ding, and Yuan Xie. "Tackling the qubit mapping problem
    for NISQ-era quantum devices." ASPLOS 2019.
    `arXiv:1809.02573 <https://arxiv.org/pdf/1809.02573.pdf>`_
    """

    def __init__(self, coupling_map, heuristic="basic", seed=None, fake_run=False, trials=None):
        r"""SabreSwap initializer.

        Args:
            coupling_map (Union[CouplingMap, Target]): CouplingMap of the target backend.
            heuristic (str): The type of heuristic to use when deciding best
                swap strategy ('basic' or 'lookahead' or 'decay').
            seed (int): random seed used to tie-break among candidate swaps.
            fake_run (bool): if true, it only pretend to do routing, i.e., no
                swap is effectively added.
            trials (int): The number of seed trials to run sabre with. These will
                be run in parallel (unless the PassManager is already running in
                parallel). If not specified this defaults to the number of physical
                CPUs on the local system. For reproducible results it is recommended
                that you set this explicitly, as the output will be deterministic for
                a fixed number of trials.

        Raises:
            TranspilerError: If the specified heuristic is not valid.

        Additional Information:

            The search space of possible SWAPs on physical qubits is explored
            by assigning a score to the layout that would result from each SWAP.
            The goodness of a layout is evaluated based on how viable it makes
            the remaining virtual gates that must be applied. A few heuristic
            cost functions are supported

            - 'basic':

            The sum of distances for corresponding physical qubits of
            interacting virtual qubits in the front_layer.

            .. math::

                H_{basic} = \sum_{gate \in F} D[\pi(gate.q_1)][\pi(gate.q2)]

            - 'lookahead':

            This is the sum of two costs: first is the same as the basic cost.
            Second is the basic cost but now evaluated for the
            extended set as well (i.e. :math:`|E|` number of upcoming successors to gates in
            front_layer F). This is weighted by some amount EXTENDED_SET_WEIGHT (W) to
            signify that upcoming gates are less important that the front_layer.

            .. math::

                H_{decay}=\frac{1}{\left|{F}\right|}\sum_{gate \in F} D[\pi(gate.q_1)][\pi(gate.q2)]
                    + W*\frac{1}{\left|{E}\right|} \sum_{gate \in E} D[\pi(gate.q_1)][\pi(gate.q2)]

            - 'decay':

            This is the same as 'lookahead', but the whole cost is multiplied by a
            decay factor. This increases the cost if the SWAP that generated the
            trial layout was recently used (i.e. it penalizes increase in depth).

            .. math::

                H_{decay} = max(decay(SWAP.q_1), decay(SWAP.q_2)) {
                    \frac{1}{\left|{F}\right|} \sum_{gate \in F} D[\pi(gate.q_1)][\pi(gate.q2)]\\
                    + W *\frac{1}{\left|{E}\right|} \sum_{gate \in E} D[\pi(gate.q_1)][\pi(gate.q2)]
                    }
        """

        super().__init__()

        # Assume bidirectional couplings, fixing gate direction is easy later.
        if isinstance(coupling_map, Target):
            self.target = coupling_map
            self.coupling_map = self.target.build_coupling_map()
        else:
            self.coupling_map = coupling_map
            self.target = None
        if self.coupling_map is not None and not self.coupling_map.is_symmetric:
            # A deepcopy is needed here if we don't own the coupling map (i.e. we were given it,
            # rather than calculated it from the Target), to avoid modifications updating shared
            # references in passes which require directional constraints.
            if isinstance(coupling_map, CouplingMap):
                self.coupling_map = deepcopy(self.coupling_map)
            self.coupling_map.make_symmetric()
        self._neighbor_table = None
        if self.coupling_map is not None:
            self._neighbor_table = NeighborTable(
                rustworkx.adjacency_matrix(self.coupling_map.graph)
            )

        self.heuristic = heuristic
        self.seed = seed
        if trials is None:
            self.trials = CPU_COUNT
        else:
            self.trials = trials

        self.fake_run = fake_run
        self._qubit_indices = None
        self._clbit_indices = None
        self.dist_matrix = None

    def run(self, dag):
        """Run the SabreSwap pass on `dag`.

        Args:
            dag (DAGCircuit): the directed acyclic graph to be mapped.
        Returns:
            DAGCircuit: A dag mapped to be compatible with the coupling_map.
        Raises:
            TranspilerError: if the coupling map or the layout are not
            compatible with the DAG, or if the coupling_map=None
        """

        if self.coupling_map is None:
            raise TranspilerError("SabreSwap cannot run with coupling_map=None")

        if len(dag.qregs) != 1 or dag.qregs.get("q", None) is None:
            raise TranspilerError("Sabre swap runs on physical circuits only.")

        num_dag_qubits = len(dag.qubits)
        num_coupling_qubits = self.coupling_map.size()
        if num_dag_qubits < num_coupling_qubits:
            raise TranspilerError(
                f"Fewer qubits in the circuit ({num_dag_qubits}) than the coupling map"
                f" ({num_coupling_qubits})."
                " Have you run a layout pass and then expanded your DAG with ancillas?"
                " See `FullAncillaAllocation`, `EnlargeWithAncilla` and `ApplyLayout`."
            )
        if num_dag_qubits > num_coupling_qubits:
            raise TranspilerError(
                f"More qubits in the circuit ({num_dag_qubits}) than available in the coupling map"
                f" ({num_coupling_qubits})."
                " This circuit cannot be routed to this device."
            )

        if isinstance(self.heuristic, Heuristic):
            heuristic = self.heuristic
        elif self.heuristic == "basic":
            heuristic = Heuristic(attempt_limit=10 * num_dag_qubits).with_basic(
                1.0, SetScaling.Size
            )
        elif self.heuristic == "lookahead":
            heuristic = (
                Heuristic(attempt_limit=10 * num_dag_qubits)
                .with_basic(1.0, SetScaling.Size)
                .with_lookahead(0.5, 20, SetScaling.Size)
            )
        elif self.heuristic == "decay":
            heuristic = (
                Heuristic(attempt_limit=10 * num_dag_qubits)
                .with_basic(1.0, SetScaling.Size)
                .with_lookahead(0.5, 20, SetScaling.Size)
                .with_decay(0.001, 5)
            )
        else:
            raise TranspilerError(f"Heuristic {self.heuristic} not recognized.")
        disjoint_utils.require_layout_isolated_to_component(
            dag, self.coupling_map if self.target is None else self.target
        )

        self.dist_matrix = self.coupling_map.distance_matrix

        canonical_register = dag.qregs["q"]
        current_layout = Layout.generate_trivial_layout(canonical_register)
        self._qubit_indices = {bit: idx for idx, bit in enumerate(canonical_register)}
        layout_mapping = {
            self._qubit_indices[k]: v for k, v in current_layout.get_virtual_bits().items()
        }
        initial_layout = NLayout(layout_mapping, len(dag.qubits), self.coupling_map.size())

        sabre_dag, circuit_to_dag_dict = _build_sabre_dag(
            dag,
            self.coupling_map.size(),
            self._qubit_indices,
        )
        sabre_start = time.perf_counter()
        *sabre_result, final_permutation = sabre_routing(
            sabre_dag,
            self._neighbor_table,
            self.dist_matrix,
            heuristic,
            initial_layout,
            self.trials,
            self.seed,
        )
        sabre_stop = time.perf_counter()
        logging.debug("Sabre swap algorithm execution complete in: %s", sabre_stop - sabre_start)
        final_layout = Layout(dict(zip(dag.qubits, final_permutation)))
        if self.property_set["final_layout"] is None:
            self.property_set["final_layout"] = final_layout
        else:
            self.property_set["final_layout"] = final_layout.compose(
                self.property_set["final_layout"], dag.qubits
            )
        if self.fake_run:
            return dag
        return _apply_sabre_result(
            dag.copy_empty_like(),
            dag,
            sabre_result,
            initial_layout,
            dag.qubits,
            circuit_to_dag_dict,
        )


def _build_sabre_dag(dag, num_physical_qubits, qubit_indices):
    from qiskit.converters import circuit_to_dag

    # Maps id(block): circuit_to_dag(block) for all descendant blocks
    circuit_to_dag_dict = {}

    def recurse(block, block_qubit_indices):
        block_id = id(block)
        if block_id in circuit_to_dag_dict:
            block_dag = circuit_to_dag_dict[block_id]
        else:
            block_dag = circuit_to_dag(block)
            circuit_to_dag_dict[block_id] = block_dag
        return process_dag(block_dag, block_qubit_indices)

    def process_dag(block_dag, wire_map):
        dag_list = []
        node_blocks = {}
        for node in block_dag.topological_op_nodes():
            cargs_bits = set(node.cargs)
            if node.condition is not None:
                cargs_bits.update(condition_resources(node.condition).clbits)
            if node.is_control_flow() and isinstance(node.op, SwitchCaseOp):
                target = node.op.target
                if isinstance(target, Clbit):
                    cargs_bits.add(target)
                elif isinstance(target, ClassicalRegister):
                    cargs_bits.update(target)
                else:  # Expr
                    cargs_bits.update(node_resources(target).clbits)
            cargs = {block_dag.find_bit(x).index for x in cargs_bits}
            if node.is_control_flow():
                node_blocks[node._node_id] = [
                    recurse(
                        block,
                        {inner: wire_map[outer] for inner, outer in zip(block.qubits, node.qargs)},
                    )
                    for block in node.op.blocks
                ]
            dag_list.append(
                (
                    node._node_id,
                    [wire_map[x] for x in node.qargs],
                    cargs,
                    node.is_directive(),
                )
            )
        return SabreDAG(num_physical_qubits, block_dag.num_clbits(), dag_list, node_blocks)

    return process_dag(dag, qubit_indices), circuit_to_dag_dict


def _apply_sabre_result(
    out_dag,
    in_dag,
    sabre_result,
    initial_layout,
    physical_qubits,
    circuit_to_dag_dict,
):
    """Apply the ``SabreResult`` to ``out_dag``, mutating it in place.  This function in effect
    performs the :class:`.ApplyLayout` transpiler pass with ``initial_layout`` and the Sabre routing
    simultaneously, though it assumes that ``out_dag`` has already been prepared as containing the
    right physical qubits.

    Mutates ``out_dag`` in place and returns it.  Mutates ``initial_layout`` in place as scratch
    space.

    Args:
        out_dag (DAGCircuit): the physical DAG that the output should be written to.
        in_dag (DAGCircuit): the source of the nodes that are being routed.
        sabre_result (tuple[SwapMap, Sequence[int], NodeBlockResults]): the result object from the
            Rust run of the Sabre routing algorithm.
        initial_layout (NLayout): a Rust-space mapping of virtual indices (i.e. those of the qubits
            in ``in_dag``) to physical ones.
        physical_qubits (list[Qubit]): an indexable sequence of :class:`.circuit.Qubit` objects
            representing the physical qubits of the circuit.  Note that disjoint-coupling
            handling can mean that these are not strictly a "canonical physical register" in order.
        circuit_to_dag_dict (Mapping[int, DAGCircuit]): a mapping of the Python object identity
            (as returned by :func:`id`) of a control-flow block :class:`.QuantumCircuit` to a
            :class:`.DAGCircuit` that represents the same thing.
    """

    # The swap gate is a singleton instance, so we don't need to waste time reconstructing it each
    # time we need to use it.
    swap_singleton = SwapGate()

    def empty_dag(block):
        empty = DAGCircuit()
        empty.add_qubits(out_dag.qubits)
        for qreg in out_dag.qregs.values():
            empty.add_qreg(qreg)
        empty.add_clbits(block.clbits)
        for creg in block.cregs:
            empty.add_creg(creg)
        empty.global_phase = block.global_phase
        return empty

    def apply_swaps(dest_dag, swaps, layout):
        for a, b in swaps:
            qubits = (physical_qubits[a], physical_qubits[b])
            layout.swap_physical(a, b)
            dest_dag.apply_operation_back(swap_singleton, qubits, (), check=False)

    def recurse(dest_dag, source_dag, result, root_logical_map, layout):
        """The main recursive worker.  Mutates ``dest_dag`` and ``layout`` and returns them.

        ``root_virtual_map`` is a mapping of the (virtual) qubit in ``source_dag`` to the index of
        the virtual qubit in the root source DAG that it is bound to."""
        swap_map, node_order, node_block_results = result
        for node_id in node_order:
<<<<<<< HEAD
            node = source_dag._get_node(node_id)
=======
            node = source_dag.node(node_id)
>>>>>>> dff9e812
            if node_id in swap_map:
                apply_swaps(dest_dag, swap_map[node_id], layout)
            if not node.is_control_flow():
                qubits = [
                    physical_qubits[layout.virtual_to_physical(root_logical_map[q])]
                    for q in node.qargs
                ]
                dest_dag._apply_op_node_back(
                    DAGOpNode.from_instruction(
                        node._to_circuit_instruction().replace(qubits=qubits)
                    ),
                    check=False,
                )
                continue

            # At this point, we have to handle a control-flow node.
            block_results = node_block_results[node_id]
            mapped_block_dags = []
            idle_qubits = set(dest_dag.qubits)
            for block, block_result in zip(node.op.blocks, block_results):
                block_root_logical_map = {
                    inner: root_logical_map[outer] for inner, outer in zip(block.qubits, node.qargs)
                }
                block_dag, block_layout = recurse(
                    empty_dag(block),
                    circuit_to_dag_dict[id(block)],
                    (
                        block_result.result.map,
                        block_result.result.node_order,
                        block_result.result.node_block_results,
                    ),
                    block_root_logical_map,
                    layout.copy(),
                )
                apply_swaps(block_dag, block_result.swap_epilogue, block_layout)
                mapped_block_dags.append(block_dag)
                idle_qubits.intersection_update(block_dag.idle_wires())

            mapped_blocks = []
            for mapped_block_dag in mapped_block_dags:
                # Remove wires that are idle in all blocks.
                mapped_block_dag.remove_qubits(*idle_qubits)
                mapped_blocks.append(dag_to_circuit(mapped_block_dag))

            # Apply the control flow gate to the dag.
            mapped_node = node.op.replace_blocks(mapped_blocks)
            mapped_node_qargs = mapped_blocks[0].qubits if mapped_blocks else ()
            dest_dag.apply_operation_back(mapped_node, mapped_node_qargs, node.cargs, check=False)
        return dest_dag, layout

    root_logical_map = {bit: index for index, bit in enumerate(in_dag.qubits)}
    return recurse(out_dag, in_dag, sabre_result, root_logical_map, initial_layout)[0]<|MERGE_RESOLUTION|>--- conflicted
+++ resolved
@@ -388,11 +388,7 @@
         the virtual qubit in the root source DAG that it is bound to."""
         swap_map, node_order, node_block_results = result
         for node_id in node_order:
-<<<<<<< HEAD
-            node = source_dag._get_node(node_id)
-=======
             node = source_dag.node(node_id)
->>>>>>> dff9e812
             if node_id in swap_map:
                 apply_swaps(dest_dag, swap_map[node_id], layout)
             if not node.is_control_flow():
